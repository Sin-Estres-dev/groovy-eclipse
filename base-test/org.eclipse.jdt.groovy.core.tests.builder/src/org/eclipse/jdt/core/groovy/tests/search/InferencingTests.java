<<<<<<< HEAD
/*
 * Copyright 2009-2016 the original author or authors.
=======
 /*
 * Copyright 2009 the original author or authors.
>>>>>>> d0d7b8e4
 *
 * Licensed under the Apache License, Version 2.0 (the "License");
 * you may not use this file except in compliance with the License.
 * You may obtain a copy of the License at
 *
 *     http://www.apache.org/licenses/LICENSE-2.0
 *
 * Unless required by applicable law or agreed to in writing, software
 * distributed under the License is distributed on an "AS IS" BASIS,
 * WITHOUT WARRANTIES OR CONDITIONS OF ANY KIND, either express or implied.
 * See the License for the specific language governing permissions and
 * limitations under the License.
 */
package org.eclipse.jdt.core.groovy.tests.search;

import java.util.List;

import junit.framework.Test;

import org.codehaus.groovy.ast.ASTNode;
import org.codehaus.groovy.eclipse.core.compiler.CompilerUtils;
import org.codehaus.jdt.groovy.model.GroovyCompilationUnit;
import org.eclipse.jdt.core.tests.util.GroovyUtils;
import org.eclipse.jdt.groovy.search.TypeInferencingVisitorWithRequestor;
import org.osgi.framework.Version;

/**
 * Lots of tests to see that expressions have the proper type associated with them.
 *
 * @author Andrew Eisenberg
 * @created Nov 4, 2009
 */
<<<<<<< HEAD
public class InferencingTests extends AbstractInferencingTest {

    private static final String GET_AT = "getAt";
=======
public final class InferencingTests extends AbstractInferencingTest {
>>>>>>> d0d7b8e4

    public static Test suite() {
        return buildTestSuite(InferencingTests.class);
    }

    public InferencingTests(String name) {
        super(name);
    }

    private void assertNoUnknowns(String contents) {
        GroovyCompilationUnit unit = createUnit("Search", contents);

        TypeInferencingVisitorWithRequestor visitor = factory.createVisitor(unit);
        visitor.DEBUG = true;
        UnknownTypeRequestor requestor = new UnknownTypeRequestor();
        visitor.visitCompilationUnit(requestor);
        List<ASTNode> unknownNodes = requestor.getUnknownNodes();
        assertTrue("Should not have found any AST nodes with unknown confidence, but instead found:\n" + unknownNodes, unknownNodes.isEmpty());
    }

    //

    public void testLocalVar1() throws Exception {
        String contents ="def x\nthis.x";
        int start = contents.lastIndexOf("x");
        int end = start + "x".length();
        assertUnknownConfidence(contents, start, end, "Search", false);
    }

    public void testLocalVar2() throws Exception {
        String contents ="def x\ndef y = { this.x }";
        int start = contents.lastIndexOf("x");
        int end = start + "x".length();
        assertUnknownConfidence(contents, start, end, "Search", false);
    }

    public void testLocalVar2a() throws Exception {
        String contents ="def x\ndef y = { this.x() }";
        int start = contents.lastIndexOf("x");
        int end = start + "x".length();
        assertUnknownConfidence(contents, start, end, "Search", false);
    }

    public void testLocalVar3() throws Exception {
        String contents ="int x\ndef y = { x }";
        int start = contents.lastIndexOf("x");
        int end = start + "x".length();
        assertType(contents, start, end, "java.lang.Integer");
    }

    public void testLocalVar4() throws Exception {
        String contents ="int x\ndef y = { x() }";
        int start = contents.lastIndexOf("x");
        int end = start + "x".length();
        assertType(contents, start, end, "java.lang.Integer");
    }

    public void testLocalMethod1() throws Exception {
        String contents ="int x() { }\ndef y = { x() }";
        int start = contents.lastIndexOf("x");
        int end = start + "x".length();
        assertType(contents, start, end, "java.lang.Integer");
    }

    public void testLocalMethod2() throws Exception {
        String contents ="int x() { }\ndef y = { x }";
        int start = contents.lastIndexOf("x");
        int end = start + "x".length();
        assertType(contents, start, end, "java.lang.Integer");
    }

    public void testLocalMethod3() throws Exception {
        String contents ="int x() { }\ndef y = { def z = { x } }";
        int start = contents.lastIndexOf("x");
        int end = start + "x".length();
        assertType(contents, start, end, "java.lang.Integer");
    }

    public void testLocalMethod4() throws Exception {
        String contents ="int x() { }\ndef y = { def z = { x() } }";
        int start = contents.lastIndexOf("x");
        int end = start + "x".length();
        assertType(contents, start, end, "java.lang.Integer");
    }

    public void testLocalMethod5() throws Exception {
        String contents ="int x() { }\ndef y = { def z = { this.x() } }";
        int start = contents.lastIndexOf("x");
        int end = start + "x".length();
        assertType(contents, start, end, "java.lang.Integer");
    }

    public void testLocalMethod6() throws Exception {
        String contents ="def x\ndef y = { delegate.x() }";
        int start = contents.lastIndexOf("x");
        int end = start + "x".length();
        assertUnknownConfidence(contents, start, end, "Search", false);
    }

    public void testLocalMethod7() throws Exception {
        String contents ="def x\ndef y = { delegate.x }";
        int start = contents.lastIndexOf("x");
        int end = start + "x".length();
        assertUnknownConfidence(contents, start, end, "Search", false);
    }

    public void testInferNumber1() throws Exception {
        assertType("10", "java.lang.Integer");
    }

    public void testInferNumber1a() throws Exception {
        // same as above, but test that whitespace is not included
        assertType("10 ", 0, 2, "java.lang.Integer");
    }

    public void testInferNumber2() throws Exception {
        String contents ="def x = 1+2\nx";
        int start = contents.lastIndexOf("x");
        int end = start + "x".length();
        assertType(contents, start, end, "java.lang.Integer");
    }

    public void testInferNumber3() throws Exception {
        assertType("10L", "java.lang.Long");
    }

    public void testInferNumber4() throws Exception {
        assertType("10++", "java.lang.Integer");
    }

    public void testInferNumber5() throws Exception {
        assertType("++10", "java.lang.Integer");
    }

    public void testInferNumber6() throws Exception {
        String contents = "(x <=> y).intValue()";
        int start = contents.indexOf("intValue");
        int end = start + "intValue".length();
        assertType(contents, start, end, "java.lang.Integer");
    }

    public void testInferString1() throws Exception {
        assertType("\"10\"", "java.lang.String");
    }

    public void testInferString2() throws Exception {
        assertType("'10'", "java.lang.String");
    }

    public void testInferString3() throws Exception {
        String contents = "def x = '10'";
        assertType(contents, contents.indexOf('\''), contents.lastIndexOf('\'')+1, "java.lang.String");
    }

    public void testInferString4() throws Exception {
        String contents = "def x = false ? '' : ''\nx";
        int start = contents.lastIndexOf("x");
        int end = start + "x".length();
        assertType(contents, start, end, "java.lang.String");
    }

    public void testMatcher1() throws Exception {
        String contents = "def x = \"\" =~ /pattern/\nx";
        int start = contents.lastIndexOf("x");
        int end = start + "x".length();
        assertType(contents, start, end, "java.util.regex.Matcher");
    }

    public void testMatcher2() throws Exception {
        String contents = "(\"\" =~ /pattern/).hasGroup()";
        int start = contents.indexOf("hasGroup");
        int end = start + "hasGroup".length();
        assertType(contents, start, end, "java.lang.Boolean");
    }

    public void testPattern() throws Exception {
        String contents ="def x = \"\" ==~ /pattern/\nx";
        int start = contents.lastIndexOf("x");
        int end = start + "x".length();
        assertType(contents, start, end, "java.lang.Boolean");
    }

    public void testInferList1() throws Exception {
        String contents ="def x = []\nx";
        int start = contents.lastIndexOf("x");
        int end = start + "x".length();
        assertType(contents, start, end, "java.util.List<java.lang.Object>");
    }

    public void testInferList2() throws Throwable {
        String contents = "def x = [] << \"\"\nx";
        int start = contents.lastIndexOf("x");
        int end = start + "x".length();
        // Should be java.util.List<java.lang.String>
        assertTypeOneOf(contents, start, end,
            "java.util.Collection<java.lang.Object>",
            "java.util.List<java.lang.Object>"
        );
    }

    public void testInferClosure1() throws Exception {
        assertType("x.&y", "groovy.lang.Closure");
    }

    public void testSpread1() throws Exception {
        String contents = "def z = [1,2]*.value\nz";
        int start = contents.lastIndexOf("value");
        assertType(contents, start, start + "value".length(), "java.lang.Integer");
    }

    public void testSpread2() throws Exception {
        String contents = "[1,2,3]*.intValue()";
        int start = contents.lastIndexOf("intValue");
        assertType(contents, start, start + "intValue".length(), "java.lang.Integer");
    }

    public void testSpread3() throws Exception {
        String contents = "[1,2,3]*.intValue()[0].value";
        int start = contents.lastIndexOf("value");
        assertType(contents, start, start + "value".length(), "java.lang.Integer");
    }

    public void testSpread4() throws Exception {
        String contents = "[x:1,y:2,z:3]*.getKey()";
        int start = contents.lastIndexOf("getKey");
        assertType(contents, start, start + "getKey".length(), "java.lang.String");
    }

    public void testSpread5() throws Exception {
        String contents = "[x:1,y:2,z:3]*.getValue()";
        int start = contents.lastIndexOf("getValue");
        assertType(contents, start, start + "getValue".length(), "java.lang.Integer");
    }

    public void testSpread6() throws Exception {
        String contents = "[x:1,y:2,z:3]*.key()";
        int start = contents.lastIndexOf("key");
        assertType(contents, start, start + "key".length(), "java.lang.String");
    }

    public void testSpread7() throws Exception {
        String contents = "[x:1,y:2,z:3]*.value";
        int start = contents.lastIndexOf("value");
        assertType(contents, start, start + "value".length(), "java.lang.Integer");
    }

    public void testSpread8() throws Exception {
        String contents = "[x:1,y:2,z:3]*.key[0].toLowerCase()";
        int start = contents.lastIndexOf("toLowerCase");
        assertType(contents, start, start + "toLowerCase".length(), "java.lang.String");
    }

    public void testSpread9() throws Exception {
        String contents = "[x:1,y:2,z:3]*.value[0].intValue()";
        int start = contents.lastIndexOf("intValue");
        assertType(contents, start, start + "intValue".length(), "java.lang.Integer");
    }

    public void testSpread10() throws Exception {
        String contents = "[1,2,3]*.value[0].value";
        int start = contents.lastIndexOf("value");
        assertType(contents, start, start + "value".length(), "java.lang.Integer");
    }

    public void testInferMap1() throws Exception {
        assertType("[:]", "java.util.Map<java.lang.Object,java.lang.Object>");
    }

    public void testInferBoolean1() throws Exception {
        assertType("!x", "java.lang.Boolean");
    }

    public void testInferBoolean2() throws Exception {
        String contents = "(x < y).booleanValue()";
        int start = contents.indexOf("booleanValue");
        int end = start + "booleanValue".length();
        assertType(contents, start, end, "java.lang.Boolean");
    }

    public void testInferBoolean3() throws Exception {
        String contents = "(x <= y).booleanValue()";
        int start = contents.indexOf("booleanValue");
        int end = start + "booleanValue".length();
        assertType(contents, start, end, "java.lang.Boolean");
    }

    public void testInferBoolean4() throws Exception {
        String contents = "(x >= y).booleanValue()";
        int start = contents.indexOf("booleanValue");
        int end = start + "booleanValue".length();
        assertType(contents, start, end, "java.lang.Boolean");
    }

    public void testInferBoolean5() throws Exception {
        String contents = "(x != y).booleanValue()";
        int start = contents.indexOf("booleanValue");
        int end = start + "booleanValue".length();
        assertType(contents, start, end, "java.lang.Boolean");
    }

    public void testInferBoolean6() throws Exception {
        String contents = "(x == y).booleanValue()";
        int start = contents.indexOf("booleanValue");
        int end = start + "booleanValue".length();
        assertType(contents, start, end, "java.lang.Boolean");
    }

    public void testInferBoolean7() throws Exception {
        String contents = "(x in y).booleanValue()";
        int start = contents.indexOf("booleanValue");
        int end = start + "booleanValue".length();
        assertType(contents, start, end, "java.lang.Boolean");
    }

    public void testStaticMethodCall() throws Exception {
        String contents = "Two.x()\n class Two {\n static String x() {\n \"\" } } ";
        String expr = "x";
        assertType(contents, contents.indexOf(expr), contents.indexOf(expr)+expr.length(), "java.lang.String");
    }

    public void testStaticMethodCall2() throws Exception {
        String contents = "Two.x\n class Two {\n static String x() {\n \"\" } } ";
        String expr = "x";
        assertType(contents, contents.indexOf(expr), contents.indexOf(expr)+expr.length(), "java.lang.String");
    }

    public void testStaticMethodCall3() throws Exception {
        String contents = "class Two {\n def other() { \n x() } \n static String x() {\n \"\" } } ";
        String expr = "x() ";  // extra space b/c static method call expression end offset is wrong
        assertType(contents, contents.indexOf(expr), contents.indexOf(expr)+expr.length(), "java.lang.String");
    }

    public void testStaticMethodCall4() throws Exception {
        String contents = "class Two {\n def other() { \n x } \n static String x() {\n \"\" } } ";
        String expr = "x";
        assertType(contents, contents.indexOf(expr), contents.indexOf(expr)+expr.length(), "java.lang.String");
    }

    public void testStaticMethodCall5() throws Exception {
        // GRECLISPE-1244
        String contents =
                "class Parent {\n" +
                "    static p() {}\n" +
                "}\n" +
                "class Child extends Parent {\n" +
                "    def c() {\n" +
                "        p()\n" +
                "    }\n" +
                "}";
        String expr = "p()";
        assertDeclaringType(contents, contents.lastIndexOf(expr), contents.lastIndexOf(expr)+expr.length(), "Parent");
    }

    public void testStaticMethodCall6() throws Exception {
        // GRECLISPE-1244
        createUnit("Parent",
                "class Parent {\n" +
                "    static p() {}\n" +
                "}");
        String contents =
                "class Child extends Parent {\n" +
                "    def c() {\n" +
                "        p()\n" +
                "    }\n" +
                "}";
        String expr = "p()";
        assertDeclaringType(contents, contents.lastIndexOf(expr), contents.lastIndexOf(expr)+expr.length(), "Parent");
    }

    public void testSuperFieldReference() throws Exception {
        String contents = "class B extends A {\n def other() { \n myOther } } \n class A { String myOther } ";
        String expr = "myOther";
        assertType(contents, contents.indexOf(expr), contents.indexOf(expr)+expr.length(), "java.lang.String");
    }

    public void testInferFieldWithInitializer1() throws Exception {
        String contents = "class A {\ndef x = 9\n}\n new A().x";
        int start = contents.lastIndexOf('x');
        int end = start + "x".length();
        assertType(contents, start, end, "java.lang.Integer");
    }

    public void testInferFieldWithInitializer2() throws Exception {
        createUnit("A", "class A {\ndef x = 9\n} ");
        String contents = "new A().x";
        int start = contents.lastIndexOf('x');
        int end = start + "x".length();
        assertType(contents, start, end, "java.lang.Integer");
    }

    public void testTernaryExpression() throws Exception {
        String contents = "def x = true ? 2 : 1\nx";
        int start = contents.lastIndexOf("x");
        int end = start + "x".length();
        assertType(contents, start, end, "java.lang.Integer");
    }

    public void testElvisOperator() throws Exception {
        String contents = "def x = 2 ?: 1\nx";
        int start = contents.lastIndexOf("x");
        int end = start + "x".length();
        assertType(contents, start, end, "java.lang.Integer");
    }

    public void testRangeExpression1() throws Exception {
        String contents = "def x = 0 .. 5\nx";
        int start = contents.lastIndexOf("x");
        int end = start + "x".length();
        assertType(contents, start, end, "groovy.lang.Range<java.lang.Integer>");
    }

    public void testRangeExpression2() throws Exception {
        String contents = "def x = 0 ..< 5\nx";
        int start = contents.lastIndexOf("x");
        int end = start + "x".length();
        assertType(contents, start, end, "groovy.lang.Range<java.lang.Integer>");
    }

    public void testRangeExpression3() throws Exception {
        String contents = "(1..10).getFrom()";
        int start = contents.lastIndexOf("getFrom");
        int end = start + "getFrom".length();
        assertType(contents, start, end, "java.lang.Comparable<java.lang.Integer>");
    }

    public void testRangeExpression4() throws Exception {
        String contents = "(1..10).getTo()";
        int start = contents.lastIndexOf("getTo");
        int end = start + "getTo".length();
        assertType(contents, start, end, "java.lang.Comparable<java.lang.Integer>");
    }

    public void testRangeExpression5() throws Exception {
        String contents = "(1..10).step(0)";
        int start = contents.lastIndexOf("step");
        int end = start + "step".length();
        assertType(contents, start, end, "java.util.List<java.lang.Integer>");
    }

    public void testRangeExpression6() throws Exception {
        String contents = "(1..10).step(0, { })";
        int start = contents.lastIndexOf("step");
        int end = start + "step".length();
        assertType(contents, start, end, "java.lang.Void");
    }

    public void testInnerClass1() throws Exception {
        String contents = "class Outer { class Inner { } \nInner x }\nnew Outer().x ";
        int start = contents.lastIndexOf("x");
        int end = start + 1;
        assertType(contents, start, end, "Outer$Inner");
    }

    public void testInnerClass2() throws Exception {
        String contents = "class Outer { class Inner { class InnerInner{ } }\n Outer.Inner.InnerInner x }\nnew Outer().x ";
        int start = contents.lastIndexOf("x");
        int end = start + 1;
        assertType(contents, start, end, "Outer$Inner$InnerInner");
    }

    public void testInnerClass3() throws Exception {
        String contents = "class Outer { class Inner { def z() { \nnew Outer().x \n } } \nInner x }";
        int start = contents.indexOf("x");
        int end = start + 1;
        assertType(contents, start, end, "Outer$Inner");
    }

    public void testInnerClass4() throws Exception {
        String contents = "class Outer { class Inner { class InnerInner { def z() { \nnew Outer().x \n } } } \nInner x }";
        int start = contents.indexOf("x");
        int end = start + 1;
        assertType(contents, start, end, "Outer$Inner");
    }

    public void testInnerClass5() throws Exception {
        String contents = "class Outer { class Inner extends Outer { } }";
        int start = contents.lastIndexOf("Outer");
        int end = start + "Outer".length();
        assertType(contents, start, end, "Outer");
    }

    public void testInnerClass6() throws Exception {
        String contents = "class Outer extends RuntimeException { class Inner { def foo() throws Outer { } } }";
        int start = contents.lastIndexOf("Outer");
        int end = start + "Outer".length();
        assertType(contents, start, end, "Outer");
    }

    public void testConstantFromSuper() throws Exception {
        String contents = "public interface Constants {\n" +
                          "int FIRST = 9;\n" +
                          "}\n" +
                          "class UsesConstants implements Constants {\n" +
                          "def x() {\n" +
                          "FIRST\n" +
                          "}\n" +
                          "}";
        int start = contents.lastIndexOf("FIRST");
        int end = start + "FIRST".length();
        assertType(contents, start, end, "java.lang.Integer");
    }

    public void testAssignementInInnerBlock() throws Exception {
        String contents = "def xxx\n if (true) { xxx = \"\" \n xxx} ";
        int start = contents.lastIndexOf("xxx");
        int end = start + "xxx".length();
        assertType(contents, start, end, "java.lang.String");
    }

    public void testAssignementInInnerBlock2() throws Exception {
        String contents = "def xxx\n if (true) { xxx = \"\" \n }\n xxx";
        int start = contents.lastIndexOf("xxx");
        int end = start + "xxx".length();
        assertType(contents, start, end, "java.lang.String");
    }

    public void testOverrideCategory1() throws Exception {
        // GRECLIPSE-743
        String contents = "class A { }\n new A().getAt() ";
        int start = contents.lastIndexOf("getAt");
        int end = start + "getAt".length();
        assertType(contents, start, end, "java.lang.Object");
        assertDeclaringType(contents, start, end, "org.codehaus.groovy.runtime.DefaultGroovyMethods");
    }

    public void testOverrideCategory2() throws Exception {
        String contents = "class A {\n A getAt(prop) { \n new A() \n } }\n new A().getAt()";
        int start = contents.lastIndexOf("getAt");
        int end = start + "getAt".length();
        assertType(contents, start, end, "A");
        assertDeclaringType(contents, start, end, "A");
    }

    public void testOverrideCategory3() throws Exception {
        String contents = "class A {\n A getAt(prop) { \n new A() \n } }\n class B extends A { }\n new B().getAt()";
        int start = contents.lastIndexOf("getAt");
        int end = start + "getAt".length();
        assertType(contents, start, end, "A");
        assertDeclaringType(contents, start, end, "A");
    }

    public void testGRECLIPSE731a() throws Exception {
        String contents = "def foo() { } \nString xxx = foo()\nxxx";
        int start = contents.lastIndexOf("xxx");
        int end = start + "xxx".length();
        assertType(contents, start, end, "java.lang.String");
    }

    public void testGRECLIPSE731b() throws Exception {
        String contents = "def foo() { } \ndef xxx = foo()\nxxx";
        int start = contents.lastIndexOf("xxx");
        int end = start + "xxx".length();
        assertType(contents, start, end, "java.lang.Object");
    }

    public void testGRECLIPSE731c() throws Exception {
        String contents = "String foo() { } \ndef xxx = foo()\nxxx";
        int start = contents.lastIndexOf("xxx");
        int end = start + "xxx".length();
        assertType(contents, start, end, "java.lang.String");
    }

    public void testGRECLIPSE731d() throws Exception {
        String contents = "int foo() { } \ndef xxx = foo()\nxxx";
        int start = contents.lastIndexOf("xxx");
        int end = start + "xxx".length();
        assertType(contents, start, end, "java.lang.Integer");
    }

    public void testGRECLIPSE731e() throws Exception {
        // ignore assignments to object expressions
        String contents = "def foo() { } \nString xxx\nxxx = foo()\nxxx";
        int start = contents.lastIndexOf("xxx");
        int end = start + "xxx".length();
        assertType(contents, start, end, "java.lang.String");
    }

    public void testGRECLIPSE731f() throws Exception {
        // ignore assignments to object expressions
        String contents = "class X { String xxx\ndef foo() { }\ndef meth() { xxx = foo()\nxxx } }";
        int start = contents.lastIndexOf("xxx");
        int end = start + "xxx".length();
        assertType(contents, start, end, "java.lang.String");
    }

    public void testGRECLIPSE1720() throws Exception {
        String contents = "import groovy.transform.CompileStatic\n" +
                "@CompileStatic\n" +
                "public class Bug {\n" +
                "enum Letter { A,B,C }\n" +
                "boolean bug(Letter l) {\n" +
                "boolean isEarly = l in [Letter.A,Letter.B]\n" +
                "isEarly\n" +
                "}\n" +
                "}";
        int start = contents.lastIndexOf("isEarly");
        int end = start + "isEarly".length();
        assertType(contents, start, end, "java.lang.Boolean");
    }

    private static final String catchString = "try {     } catch (NullPointerException e) { e }";
    private static final String catchString2 = "try {     } catch (e) { e }";

    public void testCatchBlock1() throws Exception {
        int start = catchString.lastIndexOf("NullPointerException");
        int end = start + "NullPointerException".length();
        assertType(catchString, start, end, "java.lang.NullPointerException");
    }

    public void testCatchBlock2() throws Exception {
        int start = catchString.lastIndexOf("e");
        int end = start + 1;
        assertType(catchString, start, end, "java.lang.NullPointerException");
    }

    public void testCatchBlock3() throws Exception {
        int start = catchString.indexOf("NullPointerException" + " e");
        int end = start + ("NullPointerException" + " e").length();
        assertType(catchString, start, end, "java.lang.NullPointerException");
    }

    public void testCatchBlock4() throws Exception {
        int start = catchString2.indexOf("e");
        int end = start + 1;
        assertType(catchString2, start, end, "java.lang.Exception");
    }

    public void testCatchBlock5() throws Exception {
        int start = catchString2.lastIndexOf("e");
        int end = start + 1;
        assertType(catchString2, start, end, "java.lang.Exception");
    }

    public void testAssignment1() throws Exception {
        String contents = "String x = 7\nx";
        int start = contents.lastIndexOf("x");
        int end = start + 1;
        assertType(contents, start, end, "java.lang.String");
    }

    public void testAssignment2() throws Exception {
        String contents = "String x\nx";
        int start = contents.lastIndexOf("x");
        int end = start + 1;
        assertType(contents, start, end, "java.lang.String");
    }

    public void testAssignment3() throws Exception {
        String contents = "String x\nx = 7\nx";
        int start = contents.lastIndexOf("x");
        int end = start + 1;
        assertType(contents, start, end, "java.lang.Integer");
    }

    public void testAssignment4() throws Exception {
        String contents = "String x() { \ndef x = 9\n x}";
        int start = contents.lastIndexOf("x");
        int end = start + 1;
        assertType(contents, start, end, "java.lang.Integer");
    }

    public void testAssignment5() throws Exception {
        String contents = "String x() { \ndef x\nx = 9\n x}";
        int start = contents.lastIndexOf("x");
        int end = start + 1;
        assertType(contents, start, end, "java.lang.Integer");
    }

    public void testInClosure1() throws Exception {
        String contents =
                "class Bar {\n" +
                "  def meth() { } }\n" +
                "new Bar().meth {\n delegate }";
        int start = contents.lastIndexOf("delegate");
        int end = start + "delegate".length();
        assertType(contents, start, end, "Bar");
    }

    public void testInClosure2() throws Exception {
        String contents =
                "class Bar {\n" +
                "  def meth(x) { } }\n" +
                "new Bar().meth(6) {\n this }";
        int start = contents.lastIndexOf("this");
        int end = start + "this".length();
        assertType(contents, start, end, "Search");
    }

    public void testInClosure2a() throws Exception {
        String contents =
                "class Bar {\n" +
                "  def meth(x) { } }\n" +
                "new Bar().meth(6) {\n delegate }";
        int start = contents.lastIndexOf("delegate");
        int end = start + "delegate".length();
        assertType(contents, start, end, "Bar");
    }

    public void testInClosure2b() throws Exception {
        String contents =
                "class Bar {\n" +
                "  def meth(x) { } }\n" +
                "new Bar().meth(6) {\n owner }";
        int start = contents.lastIndexOf("owner");
        int end = start + "owner".length();
        assertType(contents, start, end, "Search");
    }

    public void testInClosure2c() throws Exception {
        // closure in a closure and owner is outer closure
        String contents =
                "first {\n second {\n owner } }";
        int start = contents.lastIndexOf("owner");
        int end = start + "owner".length();
        if (GroovyUtils.GROOVY_LEVEL > 17) {
            assertType(contents, start, end, "groovy.lang.Closure<java.lang.Object<V>>");
        } else {
            assertType(contents, start, end, "groovy.lang.Closure");
        }
    }

    public void testInClosure3() throws Exception {
        String contents = "class Baz { }\n" +
                "class Bar {\n" +
                "  def meth(x) { }\n" +
                "}\n" +
                "new Bar().meth(6) {\n" +
                "  new Baz()" +
                "}";
        int start = contents.lastIndexOf("Baz");
        int end = start + "Baz".length();
        assertType(contents, start, end, "Baz");
    }

    public void testInClosure4() throws Exception {
        String contents =
                "''.foo {\n" +
                "  substring" +
                "}";

        int start = contents.lastIndexOf("substring");
        int end = start + "substring".length();
        assertType(contents, start, end, "java.lang.String");
    }

    public void testInClosure5() throws Exception {
        String contents =
                "''.foo {\n" +
                "  delegate.substring()" +
                "}";

        int start = contents.lastIndexOf("substring");
        int end = start + "substring".length();
        assertType(contents, start, end, "java.lang.String");
    }

    public void testInClosure6() throws Exception {
        String contents =
                "''.foo {\n" +
                "  this.substring" +
                "}";

        int start = contents.lastIndexOf("substring");
        int end = start + "substring".length();
        assertUnknownConfidence(contents, start, end, "Search", false);
    }

    public void testInClosure7() throws Exception {
        String contents =
                "''.foo {\n" +
                "  this\n" +
                "}";

        int start = contents.lastIndexOf("this");
        int end = start + "this".length();
        assertType(contents, start, end, "Search", false);
    }

    public void testClosure4() throws Exception {
        String contents =
            "class Baz {\n" +
            "  URL other\n" +
            "  def method() {\n" +
            "    sumthin { other }\n" +
            "  }\n" +
            "}";
        int start = contents.lastIndexOf("other");
        int end = start + "other".length();
        assertType(contents, start, end, "java.net.URL");
    }

    public void testClosure5() throws Exception {
        String contents =
                "class Baz {\n" +
                        "  URL other\n" +
                        "  def method() {\n" +
                        "    sumthin {\n" +
                        "      delegate\n" +
                        "      owner\n" +
                        "      getDelegate()\n" +
                        "      getOwner()\n" +
                        "    }\n" +
                        "  }\n" +
                        "}";
        int start = contents.lastIndexOf("delegate");
        int end = start + "delegate".length();
        assertType(contents, start, end, "Baz");
        start = contents.lastIndexOf("owner");
        end = start + "owner".length();
        assertType(contents, start, end, "Baz");
        start = contents.lastIndexOf("getDelegate");
        end = start + "getDelegate".length();
        assertType(contents, start, end, "Baz");
        start = contents.lastIndexOf("getOwner");
        end = start + "getOwner".length();
        assertType(contents, start, end, "Baz");
    }

    public void testClosure6() throws Exception {
        String contents =
                "def x = {\n" +
                "maximumNumberOfParameters\n" +
                "getMaximumNumberOfParameters()\n" +
                "thisObject\n" +
                "getThisObject()\n" +
                "}";
        int start = contents.lastIndexOf("maximumNumberOfParameters");
        int end = start + "maximumNumberOfParameters".length();
        assertType(contents, start, end, "java.lang.Integer");
        start = contents.lastIndexOf("getMaximumNumberOfParameters");
        end = start + "getMaximumNumberOfParameters".length();
        assertType(contents, start, end, "java.lang.Integer");
        start = contents.lastIndexOf("thisObject");
        end = start + "thisObject".length();
        assertType(contents, start, end, "java.lang.Object");
        start = contents.lastIndexOf("getThisObject");
        end = start + "getThisObject".length();
        assertType(contents, start, end, "java.lang.Object");
    }

    public void testClosure7() throws Exception {
        String contents =
                "def x = { def y = {\n" +
                "maximumNumberOfParameters\n" +
                "getMaximumNumberOfParameters()\n" +
                "thisObject\n" +
                "getThisObject()\n" +
                "}}";
        int start = contents.lastIndexOf("maximumNumberOfParameters");
        int end = start + "maximumNumberOfParameters".length();
        assertType(contents, start, end, "java.lang.Integer");
        start = contents.lastIndexOf("getMaximumNumberOfParameters");
        end = start + "getMaximumNumberOfParameters".length();
        assertType(contents, start, end, "java.lang.Integer");
        start = contents.lastIndexOf("thisObject");
        end = start + "thisObject".length();
        assertType(contents, start, end, "java.lang.Object");
        start = contents.lastIndexOf("getThisObject");
        end = start + "getThisObject".length();
        assertType(contents, start, end, "java.lang.Object");
    }

    public void testInClosureDeclaringType1() throws Exception {
        // the declaring type of things inside of a closure should be the declaring
        // type of the method that calls the closure
        String contents =
                "class Baz {\n" +
                "  def method() { }\n" +
                "  Integer other() { }\n" +
                "}\n" +
                "class Bar extends Baz {\n" +
                "  def other(x) { }\n" +
                "}\n" +
                "new Bar().method {\n " +
                "  other\n" +
                "}";
        int start = contents.lastIndexOf("other");
        int end = start + "other".length();
        assertType(contents, start, end, "java.lang.Integer");
        assertDeclaringType(contents, start, end, "Baz");
    }

    public void testInClosureDeclaringType2() throws Exception {
        // Unknown references should have the declaring type of the closure
        String contents =
                "class Baz {\n" +
                "  def method() { }\n" +
                "}\n" +
                "class Bar extends Baz {\n" +
                "}\n" +
                "new Bar().method {\n " +
                "  other\n" +
                "}";
        int start = contents.lastIndexOf("other");
        int end = start + "other".length();
        assertDeclaringType(contents, start, end, "Search", false, true);
    }

    public void testInClosureDeclaringType3() throws Exception {
        // Unknown references should have the delegate type of the closure
        String contents =
                "class Baz {\n" +
                "  def method() { }\n" +
                "}\n" +
                "class Bar extends Baz {\n" +
                "  def sumthin() {\n" +
                "    new Bar().method {\n " +
                "      other\n" +
                "    }\n" +
                "  }\n" +
                "}";
        int start = contents.lastIndexOf("other");
        int end = start + "other".length();
        assertDeclaringType(contents, start, end, "Bar", false, true);
    }

    public void testInClosureDeclaringType4() throws Exception {
        // 'this' is always the enclosing type
        String contents =
                "class Bar {\n" +
                "  def method() { }\n" +
                "}\n" +
                "new Bar().method {\n " +
                "  this\n" +
                "}";
        int start = contents.lastIndexOf("this");
        int end = start + "this".length();
        assertDeclaringType(contents, start, end, "Search", false);
    }

    public void testInClosureDeclaringType5() throws Exception {
        // 'delegate' always has declaring type of closure
        // failing on 1.7
        if (GroovyUtils.GROOVY_LEVEL > 17) {
            String contents =
                    "class Bar {\n" +
                    "  def method() { }\n" +
                    "}\n" +
                    "new Bar().method {\n " +
                    "  delegate\n" +
                    "}";
            int start = contents.lastIndexOf("delegate");
            int end = start + "delegate".length();
            assertDeclaringType(contents, start, end, "groovy.lang.Closure<java.lang.Object<V>>", false);
        }
    }

    public void testInClassDeclaringType1() throws Exception {
        // Unknown references should have the declaring type of the enclosing method
        String contents =
                "class Baz {\n" +
                "  def method() {\n" +
                "    other\n" +
                "  }\n" +
                "}";
        int start = contents.lastIndexOf("other");
        int end = start + "other".length();
        assertDeclaringType(contents, start, end, "Baz", false, true);
    }

    public void testInClassDeclaringType2() throws Exception {
        // Unknown references should have the declaring type of the enclosing closure
        String contents =
            "class Baz {\n" +
            "  def method = {\n" +
            "    other\n" +
            "  }\n" +
            "}";
        int start = contents.lastIndexOf("other");
        int end = start + "other".length();
        assertDeclaringType(contents, start, end, "Baz", false, true);
    }

    public void testDoubleClosure1() throws Exception {
        String contents =
                "''.foo {\n" +
                "  1.foo {\n" +
                "    intValue\n" +
                "  }" +
                "}";

        int start = contents.lastIndexOf("intValue");
        int end = start + "intValue".length();
        assertType(contents, start, end, "java.lang.Integer");
    }

    public void testDoubleClosure2() throws Exception {
        String contents =
                "''.foo {\n" +
                "  1.foo {\n" +
                "    intValue()\n" +
                "  }" +
                "}";

        int start = contents.lastIndexOf("intValue");
        int end = start + "intValue".length();
        assertType(contents, start, end, "java.lang.Integer");
    }

    public void testDoubleClosure2a() throws Exception {
        String contents =
                "''.foo {\n" +
                "  1.foo {\n" +
                "    delegate.intValue()\n" +
                "  }" +
                "}";

        int start = contents.lastIndexOf("intValue");
        int end = start + "intValue".length();
        assertType(contents, start, end, "java.lang.Integer");
    }

    public void testDoubleClosure3() throws Exception {
        // test DGM
        String contents =
                "''.foo {\n" +
                "  1.foo {\n" +
                "    abs\n" +
                "  }" +
                "}";

        int start = contents.lastIndexOf("abs");
        int end = start + "abs".length();
        assertType(contents, start, end, "java.lang.Integer");
    }

    public void testDoubleClosure4() throws Exception {
        String contents =
                "''.foo {\n" +
                "  1.foo {\n" +
                "    abs()\n" +
                "  }" +
                "}";

        int start = contents.lastIndexOf("abs");
        int end = start + "abs".length();
        assertType(contents, start, end, "java.lang.Integer");
    }

    public void testDoubleClosure5() throws Exception {
        String contents =
                "''.foo {\n" +
                "  1.foo {\n" +
                "    delegate.abs()\n" +
                "  }" +
                "}";

        int start = contents.lastIndexOf("abs");
        int end = start + "abs".length();
        assertType(contents, start, end, "java.lang.Integer");
    }

    public void testDoubleClosure6() throws Exception {
        String contents =
                "''.foo {\n" +
                "  1.foo {\n" +
                "    this.abs()\n" +
                "  }" +
                "}";

        int start = contents.lastIndexOf("abs");
        int end = start + "abs".length();
        assertUnknownConfidence(contents, start, end, "Search", false);
    }

    public void testDoubleClosure7() throws Exception {
        String contents =
                "''.foo {\n" +
                "  1.foo {\n" +
                "    this\n" +
                "  }" +
                "}";

        int start = contents.lastIndexOf("this");
        int end = start + "this".length();
        assertType(contents, start, end, "Search");
    }

    public void testClosureTypeInference1() throws Exception {
        // GRECLIPSE-1748
        // Closure type inference with @CompileStatic
        if (GroovyUtils.GROOVY_LEVEL < 21) {
            return;
        }
        String contents =
                "import groovy.beans.Bindable\n" +
                "import groovy.transform.CompileStatic\n" +
                "class A {\n" +
                "    @Bindable\n" +
                "    String foo\n" +
                "    @CompileStatic" +
                "    static void main(String[] args) {\n" +
                "        A a = new A()\n" +
                "        a.foo = 'old'\n" +
                "        a.addPropertyChangeListener('foo') {\n" +
                "            println 'foo changed: ' + it.oldValue + ' -> ' + it.newValue\n" +
                "        }\n" +
                "        a.foo = 'new'\n" +
                "    }\n" +
                "}";

        int start = contents.lastIndexOf("it");
        int end = start + "it".length();
        assertType(contents, start, end, "java.beans.PropertyChangeEvent");
    }

    public void testClosureTypeInference2() throws Exception {
        // Closure type inference without @CompileStatic
        if (GroovyUtils.GROOVY_LEVEL < 21) {
            return;
        }
        String contents =
                "import groovy.beans.Bindable\n" +
                "class A {\n" +
                "    @Bindable\n" +
                "    String foo\n" +
                "    static void main(String[] args) {\n" +
                "        A a = new A()\n" +
                "        a.foo = 'old'\n" +
                "        a.addPropertyChangeListener('foo') {\n" +
                "            println 'foo changed: ' + it.oldValue + ' -> ' + it.newValue\n" +
                "        }\n" +
                "        a.foo = 'new'\n" +
                "    }\n" +
                "}";

        int start = contents.lastIndexOf("it");
        int end = start + "it".length();
        assertType(contents, start, end, "java.beans.PropertyChangeEvent");
    }

    public void testWithAndClosure1() throws Exception {
        // GRECLIPSE-1751
        // Test 'with' operator. No annotations.
        createUnit("p", "D",
                "package p\n" +
                "class D {\n" +
                "    String foo\n" +
                "    D bar\n" +
                "}");
        String contents =
                "package p\n" +
                "class E {\n" +
                "    D d = new D()\n" +
                "    void doSomething() {\n" +
                "        d.with {\n" +
                "            foo = 'foo'\n" +
                "            bar = new D()\n" +
                "            bar.foo = 'bar'\n" +
                "        }\n" +
                "    }\n" +
                "}";

        int start = contents.indexOf("foo");
        int end = start + "foo".length();
        assertType(contents, start, end, "java.lang.String");

        start = contents.indexOf("bar", end);
        end = start + "bar".length();
        assertType(contents, start, end, "p.D");

        start = contents.indexOf("bar", end);
        end = start + "bar".length();
        assertType(contents, start, end, "p.D");

        start = contents.indexOf("foo", end);
        end = start + "foo".length();
        assertType(contents, start, end, "java.lang.String");
    }

    public void testWithAndClosure2() throws Exception {
        // Test 'with' operator. @TypeChecked annotation.
        createUnit("p", "D",
                "package p\n" +
                "class D {\n" +
                "    String foo\n" +
                "    D bar\n" +
                "}");
        String contents =
                "package p\n" +
                "@groovy.transform.TypeChecked\n" +
                "class E {\n" +
                "    D d = new D()\n" +
                "    void doSomething() {\n" +
                "        d.with {\n" +
                "            foo = 'foo'\n" +
                "            bar = new D()\n" +
                "            bar.foo = 'bar'\n" +
                "        }\n" +
                "    }\n" +
                "}";

        int start = contents.indexOf("foo");
        int end = start + "foo".length();
        assertType(contents, start, end, "java.lang.String");

        start = contents.indexOf("bar", end);
        end = start + "bar".length();
        assertType(contents, start, end, "p.D");

        start = contents.indexOf("bar", end);
        end = start + "bar".length();
        assertType(contents, start, end, "p.D");

        start = contents.indexOf("foo", end);
        end = start + "foo".length();
        assertType(contents, start, end, "java.lang.String");
    }

    public void testWithAndClosure3() throws Exception {
        // Test 'with' operator. @CompileStatic annotation.
        createUnit("p", "D",
                "package p\n" +
                "class D {\n" +
                "    String foo\n" +
                "    D bar\n" +
                "}");
        String contents =
                "package p\n" +
                "@groovy.transform.CompileStatic\n" +
                "class E {\n" +
                "    D d = new D()\n" +
                "    void doSomething() {\n" +
                "        d.with {\n" +
                "            foo = 'foo'\n" +
                "            bar = new D()\n" +
                "            bar.foo = 'bar'\n" +
                "        }\n" +
                "    }\n" +
                "}";

        int start = contents.indexOf("foo");
        int end = start + "foo".length();
        assertType(contents, start, end, "java.lang.String");

        start = contents.indexOf("bar", end);
        end = start + "bar".length();
        assertType(contents, start, end, "p.D");

        start = contents.indexOf("bar", end);
        end = start + "bar".length();
        assertType(contents, start, end, "p.D");

        // As of Groovy 2.4.6, 'bar.foo = X' is seen as 'bar.setFoo(X)' for some cases.
        // See StaticTypeCheckingVisitor.existsProperty(), circa 'checkGetterOrSetter'.
        Version version = CompilerUtils.getActiveGroovyBundle().getVersion();
        if (version.compareTo(new Version(2, 4, 6)) < 0) {
            start = contents.indexOf("foo", end);
            end = start + "foo".length();
            assertType(contents, start, end, "java.lang.String");
        }
    }

    public void testWithAndClosure4() throws Exception {
        // Another test 'with' operator. @CompileStatic annotation.
        createUnit("p", "D",
                "package p\n" +
                "class D {\n" +
                "    String foo\n" +
                "    D bar = new D()\n" +
                "}");
        String contents =
                "package p\n" +
                "@groovy.transform.CompileStatic\n" +
                "class E {\n" +
                "    D d = new D()\n" +
                "    void doSomething() {\n" +
                "        d.with {\n" +
                "            foo = 'foo'\n" +
                "            bar.foo = 'bar'\n" +
                "        }\n" +
                "    }\n" +
                "}";

        int start = contents.indexOf("foo");
        int end = start + "foo".length();
        assertType(contents, start, end, "java.lang.String");

        start = contents.indexOf("bar", end);
        end = start + "bar".length();
        assertType(contents, start, end, "p.D");

        // As of Groovy 2.4.6, 'bar.foo = X' is seen as 'bar.setFoo(X)' for some cases.
        // See StaticTypeCheckingVisitor.existsProperty(), circa 'checkGetterOrSetter'.
        Version version = CompilerUtils.getActiveGroovyBundle().getVersion();
        if (version.compareTo(new Version(2, 4, 6)) < 0) {
            start = contents.indexOf("foo", end);
            end = start + "foo".length();
            assertType(contents, start, end, "java.lang.String");
        }
    }

    public void testInScriptDeclaringType() throws Exception {
        // Unknown references should have the declaring type of the enclosing closure
        String contents =
            "other\n";
        int start = contents.lastIndexOf("other");
        int end = start + "other".length();
        assertDeclaringType(contents, start, end, "Search", false, true);
    }

    public void testStaticImports1() throws Exception {
        String contents = "import static javax.swing.text.html.HTML.NULL_ATTRIBUTE_VALUE\n" +
                          "NULL_ATTRIBUTE_VALUE";
        int start = contents.lastIndexOf("NULL_ATTRIBUTE_VALUE");
        int end = start + "NULL_ATTRIBUTE_VALUE".length();
        assertType(contents, start, end, "java.lang.String");
    }

    public void testStaticImports2() throws Exception {
        String contents = "import static javax.swing.text.html.HTML.getAttributeKey\n" +
                          "getAttributeKey('')";
        int start = contents.lastIndexOf("getAttributeKey");
        int end = start + "getAttributeKey('')".length();
        assertType(contents, start, end, "javax.swing.text.html.HTML$Attribute");
    }

    public void testStaticImports3() throws Exception {
        String contents = "import static javax.swing.text.html.HTML.*\n" +
                          "NULL_ATTRIBUTE_VALUE";
        int start = contents.lastIndexOf("NULL_ATTRIBUTE_VALUE");
        int end = start + "NULL_ATTRIBUTE_VALUE".length();
        assertType(contents, start, end, "java.lang.String");
    }

    public void testStaticImports4() throws Exception {
        String contents = "import static javax.swing.text.html.HTML.*\n" +
                          "getAttributeKey('')";
        int start = contents.lastIndexOf("getAttributeKey");
        int end = start + "getAttributeKey('')".length();
        assertType(contents, start, end, "javax.swing.text.html.HTML$Attribute");
    }

    public void testDGM1() throws Exception {
        String contents = "\"$print\"";
        String lookFor = "print";
        int start = contents.indexOf(lookFor);
        int end = start + lookFor.length();
        assertDeclaringType(contents, start, end, "groovy.lang.Script");
    }

    public void testDGM2() throws Exception {
        String contents = "\"${print}\"";
        String lookFor = "print";
        int start = contents.indexOf(lookFor);
        int end = start + lookFor.length();
        assertDeclaringType(contents, start, end, "groovy.lang.Script");
    }

    public void testDGM3() throws Exception {
        String contents = "class Foo {\n def m() {\n \"${print()}\"\n } }";
        String lookFor = "print";
        int start = contents.indexOf(lookFor);
        int end = start + lookFor.length();
        assertDeclaringType(contents, start, end, "org.codehaus.groovy.runtime.DefaultGroovyMethods");
    }

    private static final String CONTENTS_GETAT1 =
        "class GetAt {\n" +
        "  String getAt(foo) { }\n" +
        "}\n" +
        "\n" +
        "new GetAt()[0].startsWith()\n" +
        "GetAt g\n" +
        "g[0].startsWith()";
    private static final String CONTENTS_GETAT2 =
        "class GetAt {\n" +
        "}\n" +
        "\n" +
        "new GetAt()[0].startsWith()\n" +
        "GetAt g\n" +
        "g[0].startsWith()";

    public void testGetAt1() throws Exception {
        int start = CONTENTS_GETAT1.indexOf("startsWith");
        int end = start + "startsWith".length();
        assertDeclaringType(CONTENTS_GETAT1, start, end, "java.lang.String");
    }

    public void testGetAt2() throws Exception {
        int start = CONTENTS_GETAT1.lastIndexOf("startsWith");
        int end = start + "startsWith".length();
        assertDeclaringType(CONTENTS_GETAT1, start, end, "java.lang.String");
    }

    public void testGetAt3() throws Exception {
        int start = CONTENTS_GETAT2.indexOf("startsWith");
        int end = start + "startsWith".length();
        // expecting unknown confidence because getAt not explicitly defined
        assertDeclaringType(CONTENTS_GETAT2, start, end, "GetAt", false, true);
    }

    public void testGetAt4() throws Exception {
        int start = CONTENTS_GETAT2.lastIndexOf("startsWith");
        int end = start + "startsWith".length();
        // expecting unknown confidence because getAt not explicitly defined
        assertDeclaringType(CONTENTS_GETAT2, start, end, "GetAt", false, true);
    }

    public void testCategoryMethodAsField() throws Exception {
        // GRECLIPSE-1013
        String contents = "''.toURL().text";

        int textStart = contents.indexOf("text");
        int textEnd = textStart + "text".length();
        if (GroovyUtils.GROOVY_LEVEL >= 20) {
            assertDeclaringType(contents, textStart, textEnd, "org.codehaus.groovy.runtime.ResourceGroovyMethods");
        } else {
            assertDeclaringType(contents, textStart, textEnd, "org.codehaus.groovy.runtime.DefaultGroovyMethods");
        }
    }

    public void testClassReference1() throws Exception {
        String contents = "String";
        assertDeclaringType(contents, 0, contents.length(), "java.lang.String");
    }

    public void testClassReference2() throws Exception {
        String contents = "String.substring";
        int textStart = contents.indexOf("substring");
        int textEnd = textStart + "substring".length();
        assertDeclaringType(contents, textStart, textEnd, "java.lang.String", false, true);
    }

    public void testClassReference3() throws Exception {
        String contents = "String.getPackage()";
        int textStart = contents.indexOf("getPackage");
        int textEnd = textStart + "getPackage".length();
        assertType(contents, textStart, textEnd, "java.lang.Package");
    }

    public void testClassReference4() throws Exception {
        String contents = "String.class.getPackage()";
        int textStart = contents.indexOf("getPackage");
        int textEnd = textStart + "getPackage".length();
        assertType(contents, textStart, textEnd, "java.lang.Package");
    }

    public void testClassReference5() throws Exception {
        String contents = "String.class.package";
        int textStart = contents.indexOf("package");
        int textEnd = textStart + "package".length();
        assertType(contents, textStart, textEnd, "java.lang.Package");
    }

    public void testClassReference6() throws Exception {
        String contents = "String.class";
        // in the groovy AST, this is all one ast expression node (a class expression)
        int textStart = contents.indexOf("String.class");
        int textEnd = textStart + "String.class".length();
        assertDeclaringType(contents, textStart, textEnd, "java.lang.Class<java.lang.Object<T>>", false, false);
    }

    public void testMultiDecl1() throws Exception {
        String contents = "def (x, y) = []\nx\ny";
        int xStart = contents.lastIndexOf("x");
        int yStart = contents.lastIndexOf("y");
        assertType(contents, xStart, xStart+1, "java.lang.Object");
        assertType(contents, yStart, yStart+1, "java.lang.Object");
    }

    public void testMultiDecl2() throws Exception {
        String contents = "def (x, y) = [1]\nx\ny";
        int xStart = contents.lastIndexOf("x");
        int yStart = contents.lastIndexOf("y");
        assertType(contents, xStart, xStart+1, "java.lang.Integer");
        assertType(contents, yStart, yStart+1, "java.lang.Integer");
    }

    public void testMultiDecl3() throws Exception {
        String contents = "def (x, y) = [1,1]\nx\ny";
        int xStart = contents.lastIndexOf("x");
        int yStart = contents.lastIndexOf("y");
        assertType(contents, xStart, xStart+1, "java.lang.Integer");
        assertType(contents, yStart, yStart+1, "java.lang.Integer");
    }

    public void testMultiDecl4() throws Exception {
        String contents = "def (x, y) = [1,'']\nx\ny";
        int xStart = contents.lastIndexOf("x");
        int yStart = contents.lastIndexOf("y");
        assertType(contents, xStart, xStart+1, "java.lang.Integer");
        assertType(contents, yStart, yStart+1, "java.lang.String");
    }

    public void testMultiDecl6() throws Exception {
        String contents = "def (x, y) = new ArrayList()\nx\ny";
        int xStart = contents.lastIndexOf("x");
        int yStart = contents.lastIndexOf("y");
        assertType(contents, xStart, xStart+1, "java.lang.Object<E>");
        assertType(contents, yStart, yStart+1, "java.lang.Object<E>");
    }

    public void testMultiDecl7() throws Exception {
        String contents = "def (x, y) = new ArrayList<Double>()\nx\ny";
        int xStart = contents.lastIndexOf("x");
        int yStart = contents.lastIndexOf("y");
        assertType(contents, xStart, xStart+1, "java.lang.Double");
        assertType(contents, yStart, yStart+1, "java.lang.Double");
    }

    public void testMultiDecl8() throws Exception {
        String contents = "Double[] meth() { }\ndef (x, y) = meth()\nx\ny";
        int xStart = contents.lastIndexOf("x");
        int yStart = contents.lastIndexOf("y");
        assertType(contents, xStart, xStart+1, "java.lang.Double");
        assertType(contents, yStart, yStart+1, "java.lang.Double");
    }

    public void testMultiDecl9() throws Exception {
        String contents = "List<Double> meth() { }\ndef (x, y) = meth()\nx\ny";
        int xStart = contents.lastIndexOf("x");
        int yStart = contents.lastIndexOf("y");
        assertType(contents, xStart, xStart+1, "java.lang.Double");
        assertType(contents, yStart, yStart+1, "java.lang.Double");
    }

    public void testMultiDecl10() throws Exception {
        String contents = "List<Double> field\ndef (x, y) = field\nx\ny";
        int xStart = contents.lastIndexOf("x");
        int yStart = contents.lastIndexOf("y");
        assertType(contents, xStart, xStart+1, "java.lang.Double");
        assertType(contents, yStart, yStart+1, "java.lang.Double");
    }

    public void testMultiDecl11() throws Exception {
        String contents = "List<Double> field\ndef x\ndef y\n (x, y)= field\nx\ny";
        int xStart = contents.lastIndexOf("x");
        int yStart = contents.lastIndexOf("y");
        assertType(contents, xStart, xStart+1, "java.lang.Double");
        assertType(contents, yStart, yStart+1, "java.lang.Double");
    }

    public void testMultiDecl12() throws Exception {
        String contents = "def (x, y) = 1d\nx\ny";
        int xStart = contents.lastIndexOf("x");
        int yStart = contents.lastIndexOf("y");
        assertType(contents, xStart, xStart+1, "java.lang.Double");
        assertType(contents, yStart, yStart+1, "java.lang.Double");
    }

    public void testAsExpression1() throws Exception {
        // GRECLIPSE-1174 groovy casting
        String contents = "(1 as int).intValue()";
        int start = contents.lastIndexOf("intValue");
        assertType(contents, start, start+"intValue".length(), "java.lang.Integer");
    }

    public void testAsExpression2() throws Exception {
        // GRECLIPSE-1174 groovy casting
        String contents = "class Flar { int x\n }\n(null as Flar).x";
        int start = contents.lastIndexOf("x");
        assertType(contents, start, start+"x".length(), "java.lang.Integer");
    }

    public void testImplicitVar1() throws Exception {
        // GRECLIPSE-1264
        String contents = "class SettingUndeclaredProperty {\n" +
                "    public void mymethod() {\n" +
                "        doesNotExist = \"abc\"\n" +
                "    }\n" +
                "}";
        int start = contents.lastIndexOf("doesNotExist");
        assertUnknownConfidence(contents, start, start+"doesNotExist".length(), "SettingUndeclaredProperty", false);
    }

    public void testImplicitVar2() throws Exception {
        // GRECLIPSE-1264
        String contents = "class SettingUndeclaredProperty {\n" +
                "     def r = {\n" +
                "        doesNotExist = 0\n" +
                "    }\n" +
                "}";
        int start = contents.lastIndexOf("doesNotExist");
        assertUnknownConfidence(contents, start, start+"doesNotExist".length(), "SettingUndeclaredProperty", false);
    }

    public void testImplicitVar3() throws Exception {
        // GRECLIPSE-1264
        String contents =
                "doesNotExist";
        int start = contents.lastIndexOf("doesNotExist");
        assertUnknownConfidence(contents, start, start+"doesNotExist".length(), "Search", false);
    }

    public void testImplicitVar4() throws Exception {
        // GRECLIPSE-1264
        String contents = "doesNotExist = 9";
        int start = contents.lastIndexOf("doesNotExist");
        assertDeclaringType(contents, start, start+"doesNotExist".length(), "Search", false);
    }

    public void testImplicitVar5() throws Exception {
        // GRECLIPSE-1264
        String contents =
                "doesNotExist = 9\n" +
                "def x = {doesNotExist }";
        int start = contents.lastIndexOf("doesNotExist");
        assertDeclaringType(contents, start, start+"doesNotExist".length(), "Search", false);
    }

    public void testImplicitVar6() throws Exception {
        // GRECLIPSE-1264
        String contents =
                "" +
                "def x = {\n" +
                "doesNotExist = 9\n" +
                "doesNotExist }";
        int start = contents.lastIndexOf("doesNotExist");
        assertDeclaringType(contents, start, start+"doesNotExist".length(), "Search", false);
    }

    public void testImplicitVar7() throws Exception {
        // GRECLIPSE-1264
        String contents =
                "def z() {\n" +
                "    doesNotExist = 9\n" +
                "}\n";
        int start = contents.lastIndexOf("doesNotExist");
        assertUnknownConfidence(contents, start, start+"doesNotExist".length(), "Search", false);
    }

    public void testNested1() throws Exception {
        // nested expressions of various forms
        String contents =
                "(true ? 2 : 7) + 9";
        assertType(contents, "java.lang.Integer");
    }

    public void testNested2() throws Exception {
        // nested expressions of various forms
        String contents =
                "(true ? 2 : 7) + (true ? 2 : 7)";
        assertType(contents, "java.lang.Integer");
    }

    public void testNested3() throws Exception {
        // nested expressions of various forms
        String contents =
                "(8 ?: 7) + (8 ?: 7)";
        assertType(contents, "java.lang.Integer");
    }

    public void testNested4() throws Exception {
        // nested expressions of various forms
        createUnit("", "Foo", "class Foo { int prop }");
        String contents =
                "(new Foo().@prop) + (8 ?: 7)";
        assertType(contents, "java.lang.Integer");
    }

    public void testPostfix() throws Exception {
        // failing for groovy 1.7
        if (GroovyUtils.GROOVY_LEVEL > 17) {
            String contents =
                    "int i = 0\n" +
                    "def list = [0]\n" +
                    "list[i]++";
            int start = contents.lastIndexOf('i');
            assertType(contents, start, start +1, "java.lang.Integer");
        }
    }

    public void testNothingIsUnknown() throws Exception {
        // GRECLIPSE-1302
        assertNoUnknowns("1 > 4\n" +
                "1 < 1\n" +
                "1 >= 1\n" +
                "1 <= 1\n" +
                "1 <=> 1\n" +
                "1 == 1\n" +
                "[1,9][0]");
    }

    public void testNothingIsUnknownWithCategories() throws Exception {
        assertNoUnknowns("class Me {\n" +
                "    def meth() {\n" +
                "        use (MeCat) {\n" +
                "            println getVal()\n" +
                "            println val\n" +
                "        }\n" +
                "    }\n" +
                "} \n" +
                "\n" +
                "class MeCat { \n" +
                "    static String getVal(Me self) {\n" +
                "        \"val\"\n" +
                "    }\n" +
                "}\n" +
                "\n" +
                "use (MeCat) {\n" +
                "    println new Me().getVal()\n" +
                "    println new Me().val\n" +
                "}\n" +
                "new Me().meth()");
    }

    public void testNoGString1() throws Exception {
        // GRECLIPSE-1304
        assertNoUnknowns("'$'\n'${}\n'${a}'\n'$a'");
    }

    public void testClosureReferencesSuperClass() throws Exception {
        assertNoUnknowns("class MySuper {\n" +
                "    public void insuper() {  }\n" +
                "}\n" +
                "\n" +
                "class MySub extends MySuper {\n" +
                "    public void foo() {\n" +
                "        [1].each {\n" +
                // this line is problematic --- references super class
                "            insuper(\"3\")\n" +
                "        }\n" +
                "    }\n" +
                "}");
    }

    public void testDeclarationAtBeginningOfMethod() throws Exception {
        // GRECLIPSE-1341
        String contents = "class Problem2 {\n" +
                "    String action() { }\n" +
                "    def meth() {\n" +
                "        def x = action()\n" +
                "        x.substring()\n" +
                "    }\n" +
                "}";
        int start = contents.lastIndexOf("substring");
        int end = start + "substring".length();
        assertType(contents, start, end, "java.lang.String");
    }

    public void testGRECLIPSE1348() throws Exception {
        String contents = "class A {\n" +
                "    def myMethod(String owner) {\n" +
                "        return { return owner }\n" +
                "    }\n" +
                "}";
        int start = contents.lastIndexOf("owner");
        int end = start + "owner".length();
        assertType(contents, start, end, "java.lang.String");
    }

    public void testGRECLIPSE1348a() throws Exception {
        String contents = "class A {\n" +
                "    def myMethod(String notOwner) {\n" +
                "        return { return owner }\n" +
                "    }\n" +
                "}";
        int start = contents.lastIndexOf("owner");
        int end = start + "owner".length();
        assertType(contents, start, end, "A");
    }

    public void testAnonInner1() throws Exception {
        String contents = "def foo = new Runnable() { void run() {} }";
        int start = contents.lastIndexOf("Runnable");
        int end = start + "Runnable".length();
        assertType(contents, start, end, "java.lang.Runnable");
    }

    public void testAnonInner2() throws Exception {
        String contents = "def foo = new Comparable<String>() { int compareTo(String a, String b) {} }";
        int start = contents.lastIndexOf("Comparable");
        int end = start + "Comparable".length();
        assertType(contents, start, end, "java.lang.Comparable<java.lang.String>");
    }

    public void testAnonInner3() throws Exception {
        String contents = "def foo = new Comparable<String>() { int compareTo(String a, String b) { compareTo()} }";
        int start = contents.lastIndexOf("compareTo");
        int end = start + "compareTo".length();
        assertDeclaringType(contents, start, end, "Search$1");
    }

    public void testAnonInner4() throws Exception {
        String contents = "def foo = new Comparable<String>() { int compareTo(String a, String b) {} }\n" +
                "foo.compareTo";
        int start = contents.lastIndexOf("compareTo");
        int end = start + "compareTo".length();
        assertDeclaringType(contents, start, end, "Search$1");
    }

    public void testAnonInner5() throws Exception {
        String contents = "def foo = new Comparable<String>() { int compareTo(String a, String b) {} }\n" +
                "foo = new Comparable<String>() { int compareTo(String a, String b) {} }\n" +
                "foo.compareTo";
        int start = contents.lastIndexOf("compareTo");
        int end = start + "compareTo".length();
        assertDeclaringType(contents, start, end, "Search$2");
    }

    public void testInstanceOf1() throws Exception {
        // GRECLIPSE-1638
        String contents =
                "def m(Object obj) {\n" +
                "    def val = obj\n" +
                "    if (val instanceof String) {\n" +
                "        println val.trim()\n" +
                "    }\n" +
                "}\n";
        int start = contents.indexOf("val");
        int end = start + "val".length();
        assertType(contents, start, end, "java.lang.Object");

        start = contents.lastIndexOf("val");
        end = start + "val".length();
        assertType(contents, start, end, "java.lang.String");
    }

    public void testInstanceOf2() throws Exception {
        String contents =
                "@groovy.transform.TypeChecked\n" +
                "def m(Object obj) {\n" +
                "    def val = obj\n" +
                "    if (val instanceof String) {\n" +
                "        println val.trim()\n" +
                "    }\n" +
                "}\n";
        int start = contents.indexOf("val");
        int end = start + "val".length();
        assertType(contents, start, end, "java.lang.Object");

        start = contents.lastIndexOf("val");
        end = start + "val".length();
        assertType(contents, start, end, "java.lang.String");
    }

    public void testInstanceOf3() throws Exception {
        String contents =
                "@groovy.transform.CompileStatic\n" +
                "def m(Object obj) {\n" +
                "    def val = obj\n" +
                "    if (val instanceof String) {\n" +
                "        println val.trim()\n" +
                "    }\n" +
                "}\n";
        int start = contents.indexOf("val");
        int end = start + "val".length();
        assertType(contents, start, end, "java.lang.Object");

        start = contents.lastIndexOf("val");
        end = start + "val".length();
        assertType(contents, start, end, "java.lang.String");
    }

    public void testInstanceOf4() throws Exception {
        String contents =
                "def m(Object obj) {\n" +
                "    def val = obj\n" +
                "    if (val instanceof String) {\n" +
                "        println val.trim()\n" +
                "    }\n" +
                "    def var = obj\n" +
                "    if (var instanceof Integer) {\n" +
                "        println var.intValue()\n" +
                "    }\n" +
                "}\n";
        int start = contents.indexOf("val");
        int end = start + "val".length();
        assertType(contents, start, end, "java.lang.Object");

        start = contents.lastIndexOf("val");
        end = start + "val".length();
        assertType(contents, start, end, "java.lang.String");

        start = contents.indexOf("var");
        end = start + "var".length();
        assertType(contents, start, end, "java.lang.Object");

        start = contents.lastIndexOf("var");
        end = start + "var".length();
        assertType(contents, start, end, "java.lang.Integer");
    }

    public void testMapEntries1() throws Exception {
        // GRECLIPSE-554
        String contents =
                "def map = [:]\n" +
                "map.foo = 1\n" +
                "print map.foo\n" +
                "map.foo = 'text'\n" +
                "print map.foo\n";

        int start = contents.lastIndexOf("map");
        int end = start + "map".length();
        assertType(contents, start, end, "java.util.Map<java.lang.Object,java.lang.Object>");

        start = contents.indexOf("foo");
        start = contents.indexOf("foo", start + 1);
        end = start + "foo".length();
        assertType(contents, start, end, "java.lang.Integer");

        start = contents.indexOf("foo", start + 1);
        start = contents.indexOf("foo", start + 1);
        end = start + "foo".length();
        assertType(contents, start, end, "java.lang.String");
    }

    public void testThisInInnerClass1() {
        String contents =
                "class A {\n" +
                "    String source = null\n" +
                "    def user = new Object() {\n" +
                "        def field = A.this.source\n" +
                "    }\n" +
                "}\n";
        int start = contents.lastIndexOf("source");
        int end = start + "source".length();
        assertType(contents, start, end, "java.lang.String");

        start = contents.indexOf("this");
        end = start + "this".length();
        assertType(contents, start, end, "A");
    }
}<|MERGE_RESOLUTION|>--- conflicted
+++ resolved
@@ -1,10 +1,5 @@
-<<<<<<< HEAD
 /*
  * Copyright 2009-2016 the original author or authors.
-=======
- /*
- * Copyright 2009 the original author or authors.
->>>>>>> d0d7b8e4
  *
  * Licensed under the Apache License, Version 2.0 (the "License");
  * you may not use this file except in compliance with the License.
@@ -37,13 +32,7 @@
  * @author Andrew Eisenberg
  * @created Nov 4, 2009
  */
-<<<<<<< HEAD
-public class InferencingTests extends AbstractInferencingTest {
-
-    private static final String GET_AT = "getAt";
-=======
 public final class InferencingTests extends AbstractInferencingTest {
->>>>>>> d0d7b8e4
 
     public static Test suite() {
         return buildTestSuite(InferencingTests.class);
