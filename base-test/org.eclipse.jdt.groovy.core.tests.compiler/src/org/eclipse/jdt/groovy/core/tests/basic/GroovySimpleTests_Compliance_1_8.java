--- conflicted
+++ resolved
@@ -37,42 +37,11 @@
     }
 
     public void testDefaultAndStaticMethodInInterface() {
-<<<<<<< HEAD
-		abortOnFailure = false;
-		assumeTrue("Groovy compiler level is less than 2.3", GroovyUtils.GROOVY_LEVEL >= 23);
-		assumeTrue("JRE Compliance level is less than 1.8", isJRELevel(AbstractCompilerTest.F_1_8));
-		Map customOptions = getCompilerOptions();
-		customOptions.put(CompilerOptions.OPTION_Source, "1.8" /* CompilerOptions.VERSION_1_8 */);
-		this.runConformTest(
-				// test directory preparation
-				true, /* flush output directory */
-				new String[] { /* test files */
-				"p/IExample.java",
-				"package p;\n" + "public interface IExample {\n"
-						+ "   void testExample();\n"
-						+ "   static void callExample() {}\n" 
-						+ "   default void callDefault() {}\n"
-						+ "}\n",
-				"p/ExampleGr.groovy",
-				"package p\n" + "class ExampleGr implements IExample {\n"
-						+ "public void testExample() {}\n" + "}\n" }, 		// compiler options
-						null /* no class libraries */,
-						customOptions /* custom options */,
-						// compiler results
-						"" /* expected compiler log */,
-						// runtime results
-						"" /* expected output string */,
-						null /* do not check error string */,
-						// javac options
-						new JavacTestOptions("-source 1.8") /* javac test options */);
-	}
-=======
         assertTrue("Groovy compiler level is less than 2.3", GroovyUtils.GROOVY_LEVEL >= 23);
         assertTrue("JRE Compliance level is less than 1.8", isJRELevel(AbstractCompilerTest.F_1_8));
 
         Map customOptions = getCompilerOptions();
         customOptions.put(CompilerOptions.OPTION_Source, VERSION_1_8);
->>>>>>> d34bd64b
 
         runConformTest(
             true, // flush output directory
