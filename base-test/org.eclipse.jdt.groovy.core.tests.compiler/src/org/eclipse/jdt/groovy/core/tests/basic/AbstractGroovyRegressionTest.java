/*
 * Copyright 2009-2016 the original author or authors.
 *
 * Licensed under the Apache License, Version 2.0 (the "License");
 * you may not use this file except in compliance with the License.
 * You may obtain a copy of the License at
 *
 *     http://www.apache.org/licenses/LICENSE-2.0
 *
 * Unless required by applicable law or agreed to in writing, software
 * distributed under the License is distributed on an "AS IS" BASIS,
 * WITHOUT WARRANTIES OR CONDITIONS OF ANY KIND, either express or implied.
 * See the License for the specific language governing permissions and
 * limitations under the License.
 */
package org.eclipse.jdt.groovy.core.tests.basic;

import java.io.IOException;
import java.net.URL;
import java.util.Map;

import org.codehaus.groovy.ast.ModuleNode;
import org.codehaus.jdt.groovy.internal.compiler.ast.GroovyCompilationUnitDeclaration;
import org.codehaus.jdt.groovy.internal.compiler.ast.GroovyParser;
import org.eclipse.core.runtime.FileLocator;
import org.eclipse.core.runtime.Platform;
import org.eclipse.jdt.core.tests.compiler.regression.AbstractRegressionTest;
import org.eclipse.jdt.core.tests.util.Util;
import org.eclipse.jdt.internal.compiler.ast.ArrayQualifiedTypeReference;
import org.eclipse.jdt.internal.compiler.ast.ArrayTypeReference;
import org.eclipse.jdt.internal.compiler.ast.FieldDeclaration;
import org.eclipse.jdt.internal.compiler.ast.ParameterizedQualifiedTypeReference;
import org.eclipse.jdt.internal.compiler.ast.ParameterizedSingleTypeReference;
import org.eclipse.jdt.internal.compiler.ast.QualifiedTypeReference;
import org.eclipse.jdt.internal.compiler.ast.SingleTypeReference;
import org.eclipse.jdt.internal.compiler.ast.TypeReference;
import org.eclipse.jdt.internal.compiler.ast.Wildcard;

public abstract class AbstractGroovyRegressionTest extends AbstractRegressionTest {

    public AbstractGroovyRegressionTest(String name) {
        super(name);
    }

    protected void setUp() throws Exception {
        super.setUp();
        GroovyCompilationUnitDeclaration.defaultCheckGenerics = true;
        GroovyParser.debugRequestor = new DebugRequestor();
    }

    protected void tearDown() throws Exception {
        super.tearDown();
        GroovyCompilationUnitDeclaration.defaultCheckGenerics = false;
        GroovyParser.debugRequestor = null;
    }

    /**
     * Include the groovy runtime jars on the classpath that is used.
     * Other classpath issues can be seen in TestVerifier/VerifyTests and only when
     * the right prefixes are registered in there will it use the classloader with this
     * classpath rather than the one it conjures up just to load the built code.
     */
    protected String[] getDefaultClassPaths() {
        String[] cps = super.getDefaultClassPaths();
        String[] newcps = new String[cps.length+2];
        System.arraycopy(cps,0,newcps,0,cps.length);

        String[] groovyVersions = {"2.4.3", "2.3.10", "2.2.2", "2.1.8", "2.0.7", "1.8.6"};
        try {
<<<<<<< HEAD
            URL groovyJar=null;
            for (String groovyVer : groovyVersions) {
                groovyJar = Platform.getBundle("org.codehaus.groovy").getEntry("lib/groovy-all-"+groovyVer+".jar");
                if (groovyJar!=null) break;
=======
            URL groovyJar = null;
            String[] groovyVer = {"2.4.7", "2.3.10", "2.2.2", "2.1.9", "2.0.7", "1.8.6"};
            for (int i = 0, n = groovyVer.length; i < n; i += 1) {
                groovyJar = Platform.getBundle("org.codehaus.groovy").getEntry("lib/groovy-all-"+groovyVer[i]+".jar");
                if (groovyJar != null) break;
>>>>>>> d0d7b8e4
            }
            newcps[newcps.length-1] = FileLocator.resolve(groovyJar).getFile();
            // FIXASC think more about why this is here... the tests that need it specify the option but that is just for
            // the groovy class loader to access it.  The annotation within this jar needs to be resolvable by the compiler when
            // building the annotated source - and so I suspect that the groovyclassloaderpath does need merging onto the project
            // classpath for just this reason, hmm.
            newcps[newcps.length-2] = FileLocator.resolve(Platform.getBundle("org.eclipse.jdt.groovy.core.tests.compiler").getEntry("astTransformations/transforms.jar")).getFile();
            // newcps[newcps.length-4] = new File("astTransformations/spock-core-0.1.jar").getAbsolutePath();
        } catch (IOException e) {
            fail("IOException thrown " + e.getMessage());
        }
        return newcps;
    }

    protected static GroovyCompilationUnitDeclaration getCUDeclFor(String filename) {
        Map declarations = ((DebugRequestor) GroovyParser.debugRequestor).declarations;
        return (GroovyCompilationUnitDeclaration) declarations.get(filename);
    }

    protected static ModuleNode getModuleNode(String filename) {
        GroovyCompilationUnitDeclaration decl = getCUDeclFor(filename);
        if (decl != null) {
            return decl.getModuleNode();
        } else {
            return null;
        }
    }

    protected static void checkGCUDeclaration(String filename, String expectedOutput) {
        GroovyCompilationUnitDeclaration decl = (GroovyCompilationUnitDeclaration)((DebugRequestor)GroovyParser.debugRequestor).declarations.get(filename);
        String declarationContents = decl.print();
        if (expectedOutput==null || expectedOutput.length()==0) {
            System.out.println(Util.displayString(declarationContents,2));
        } else {
            int foundIndex = declarationContents.indexOf(expectedOutput);
            if (foundIndex==-1) {
                fail("Did not find expected output:\n"+expectedOutput+"\nin actual output:\n"+declarationContents);
            }
        }
    }

    protected static FieldDeclaration grabField(GroovyCompilationUnitDeclaration decl, String fieldname) {
        FieldDeclaration[] fDecls = decl.types[0].fields;
        for (int i = 0, n = fDecls.length; i < n; i += 1) {
            if (new String(fDecls[i].name).equals(fieldname)) {
                return fDecls[i];
            }
        }
        return null;
    }

    protected static String stringify(TypeReference type) {
        StringBuilder sb = new StringBuilder();
        stringify(type,sb);
        return sb.toString();
    }

    protected static void stringify(TypeReference type, StringBuilder sb) {
        if (type.getClass()==ParameterizedSingleTypeReference.class) {
            ParameterizedSingleTypeReference pstr = (ParameterizedSingleTypeReference)type;
            sb.append("("+pstr.sourceStart+">"+pstr.sourceEnd+")").append(pstr.token);
            TypeReference[] typeArgs = pstr.typeArguments;
            sb.append("<");
            for (int t=0;t<typeArgs.length;t++) {
                stringify(typeArgs[t],sb);
            }
            sb.append(">");
        } else if (type.getClass()==ParameterizedQualifiedTypeReference.class) {
            ParameterizedQualifiedTypeReference pqtr = (ParameterizedQualifiedTypeReference)type;
            sb.append("("+type.sourceStart+">"+type.sourceEnd+")");
            long[] positions = pqtr.sourcePositions;
            TypeReference[][] allTypeArgs = pqtr.typeArguments;
            for (int i=0;i<pqtr.tokens.length;i++) {
                if (i>0) {
                    sb.append('.');
                }
                sb.append("("+(int)(positions[i]>>>32)+">"+(int)(positions[i]&0x00000000FFFFFFFFL)+")").append(pqtr.tokens[i]);
                if (allTypeArgs[i]!=null) {
                    sb.append("<");
                    for (int t=0;t<allTypeArgs[i].length;t++) {
                        stringify(allTypeArgs[i][t],sb);
                    }
                    sb.append(">");
                }
            }

        } else if (type.getClass()==ArrayTypeReference.class) {
            ArrayTypeReference atr = (ArrayTypeReference)type;
            // for a reference 'String[]' sourceStart='S' sourceEnd=']' originalSourceEnd='g'
            sb.append("("+atr.sourceStart+">"+atr.sourceEnd+" ose:"+atr.originalSourceEnd+")").append(atr.token);
            for (int d=0;d<atr.dimensions;d++) {
                sb.append("[]");
            }
        } else if (type.getClass()==Wildcard.class) {
            Wildcard w = (Wildcard)type;
            if (w.kind== Wildcard.UNBOUND) {
                sb.append("("+type.sourceStart+">"+type.sourceEnd+")").append('?');
            } else if (w.kind==Wildcard.SUPER) {
                sb.append("("+type.sourceStart+">"+type.sourceEnd+")").append("? super ");
                stringify(w.bound,sb);
            } else if (w.kind==Wildcard.EXTENDS) {
                sb.append("("+type.sourceStart+">"+type.sourceEnd+")").append("? extends ");
                stringify(w.bound,sb);
            }
        } else if (type.getClass()== SingleTypeReference.class) {
            sb.append("("+type.sourceStart+">"+type.sourceEnd+")").append(((SingleTypeReference)type).token);
        } else if (type instanceof ArrayQualifiedTypeReference) {
            ArrayQualifiedTypeReference aqtr = (ArrayQualifiedTypeReference)type;
            sb.append("("+type.sourceStart+">"+type.sourceEnd+")");
            long[] positions = aqtr.sourcePositions;
            for (int i=0;i<aqtr.tokens.length;i++) {
                if (i>0) {
                    sb.append('.');
                }
                sb.append("("+(int)(positions[i]>>>32)+">"+(int)(positions[i]&0x00000000FFFFFFFFL)+")").append(aqtr.tokens[i]);
            }
            for (int i=0;i<aqtr.dimensions();i++) { sb.append("[]"); }
        } else if (type.getClass()== QualifiedTypeReference.class) {
            QualifiedTypeReference qtr = (QualifiedTypeReference)type;
            sb.append("("+type.sourceStart+">"+type.sourceEnd+")");
            long[] positions = qtr.sourcePositions;
            for (int i=0;i<qtr.tokens.length;i++) {
                if (i>0) {
                    sb.append('.');
                }
                sb.append("("+(int)(positions[i]>>>32)+">"+(int)(positions[i]&0x00000000FFFFFFFFL)+")").append(qtr.tokens[i]);
            }
        } else {
            throw new RuntimeException("Dont know how to print "+type.getClass());
        }
    }
}<|MERGE_RESOLUTION|>--- conflicted
+++ resolved
@@ -65,20 +65,12 @@
         String[] newcps = new String[cps.length+2];
         System.arraycopy(cps,0,newcps,0,cps.length);
 
-        String[] groovyVersions = {"2.4.3", "2.3.10", "2.2.2", "2.1.8", "2.0.7", "1.8.6"};
+        String[] groovyVersions = {"2.4.7", "2.3.10", "2.2.2", "2.1.9", "2.0.7", "1.8.6"};
         try {
-<<<<<<< HEAD
             URL groovyJar=null;
             for (String groovyVer : groovyVersions) {
                 groovyJar = Platform.getBundle("org.codehaus.groovy").getEntry("lib/groovy-all-"+groovyVer+".jar");
                 if (groovyJar!=null) break;
-=======
-            URL groovyJar = null;
-            String[] groovyVer = {"2.4.7", "2.3.10", "2.2.2", "2.1.9", "2.0.7", "1.8.6"};
-            for (int i = 0, n = groovyVer.length; i < n; i += 1) {
-                groovyJar = Platform.getBundle("org.codehaus.groovy").getEntry("lib/groovy-all-"+groovyVer[i]+".jar");
-                if (groovyJar != null) break;
->>>>>>> d0d7b8e4
             }
             newcps[newcps.length-1] = FileLocator.resolve(groovyJar).getFile();
             // FIXASC think more about why this is here... the tests that need it specify the option but that is just for
