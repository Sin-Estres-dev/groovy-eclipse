--- conflicted
+++ resolved
@@ -47,33 +47,6 @@
           method name:'flart', noParens:true, type:'Inner', params:[a:Integer, b:String]
         }
         '''.stripIndent()
-<<<<<<< HEAD
-    private static final String NO_PARENS_FOR_DELEGATE = '''\
-        contribute(currentType('Inner')) {
-          delegatesTo type: 'Other', noParens: true
-        }
-        '''.stripIndent()
-    private static final String SET_DELEGATE_ON_INT = '''\
-        contribute(currentType(Integer) & enclosingCallName('foo')) {
-          setDelegateType(String)
-        }
-        '''.stripIndent()
-    private static final String ASSIGNED_VAR = '''\
-        import org.codehaus.groovy.ast.Variable
-        import org.codehaus.groovy.ast.expr.BinaryExpression
-        import org.codehaus.groovy.ast.expr.VariableExpression
-        contribute(bind(var:assignedVariable(name()))) {
-          if (var[0] instanceof BinaryExpression) {
-            BinaryExpression be = (BinaryExpression)var[0];
-            if (be.getLeftExpression() instanceof Variable) {
-              VariableExpression ve = (VariableExpression)be.getLeftExpression();
-              property name: 'var_' + ve.getName()
-            }
-          }
-        }
-        '''.stripIndent()
-=======
->>>>>>> 51fad6b5
 
     @BeforeClass
     static void setUpTests() {
@@ -233,6 +206,54 @@
     }
 
     @Test
+    void testAssignedVariable6() {
+        createDsls '''\
+            contribute(bind(exprs: assignedVariable(type(BigInteger)))) {
+              property name: 'var_' + exprs[0].leftExpression.name
+            }
+            '''.stripIndent()
+
+        String contents = 'def foo = '
+        ICompletionProposal[] proposals = createProposalsAtOffset(contents, getIndexOf(contents, 'foo = '))
+        proposalExists(proposals, 'var_foo', 1)
+    }
+
+    @Test
+    void testAssignedVariable7() {
+        createDsls '''\
+            contribute(bind(exprs: assignedVariable(type(BigInteger)))) {
+              property name: 'var_' + exprs[0].leftExpression.name
+            }
+            '''.stripIndent()
+
+        String contents = '''\
+            def foo = { }
+            '''.stripIndent()
+        ICompletionProposal[] proposals = createProposalsAtOffset(contents, getIndexOf(contents, 'foo = {'))
+        proposalExists(proposals, 'var_foo', 1)
+    }
+
+    @Test
+    void testAssignedVariable8() {
+        createDsls '''\
+            contribute(bind(exprs: assignedVariable(type(BigInteger)))) {
+              property name: 'var_' + exprs[0].leftExpression.name
+            }
+            '''.stripIndent()
+
+        String contents = '''\
+            def foo = {
+              bar {
+                baz {
+                }
+              }
+            }
+            '''.stripIndent()
+        ICompletionProposal[] proposals = createProposalsAtOffset(contents, getIndexOf(contents, 'baz {'))
+        proposalExists(proposals, 'var_foo', 1)
+    }
+
+    @Test
     void testDelegatesToNoParens1() {
         createDsls '''\
             contribute(currentType('Inner')) {
@@ -602,38 +623,4 @@
         proposalExists(proposals, 'frame', 0)
         proposalExists(proposals, 'registerBinding', 0)
     }
-
-    @Test
-    void testAssignedVar() {
-        createDsls(ASSIGNED_VAR)
-        String contents = 'def foo = '
-        ICompletionProposal[] proposals = createProposalsAtOffset(contents, getIndexOf(contents, 'foo = '))
-        proposalExists(proposals, 'var_foo', 1)
-    }
-
-    @Test
-    void testAssignedVarToNestedClosures() {
-        createDsls(ASSIGNED_VAR)
-        String contents = '''\
-            def foo = {
-              bar {
-                baz {
-
-                }
-              }
-            }
-            '''.stripIndent()
-        ICompletionProposal[] proposals = createProposalsAtOffset(contents, getIndexOf(contents, 'baz {'))
-        proposalExists(proposals, 'var_foo', 1)
-    }
-
-    @Test
-    void testAssignedVarToImmediateClosures() {
-        createDsls(ASSIGNED_VAR)
-        String contents = '''\
-            def foo = { }
-            '''.stripIndent()
-        ICompletionProposal[] proposals = createProposalsAtOffset(contents, getIndexOf(contents, 'foo = {'))
-        proposalExists(proposals, 'var_foo', 1)
-    }
 }