###############################################################################
# Copyright 2003-2011 the original author or authors.
#
# Licensed under the Apache License, Version 2.0 (the "License");
# you may not use this file except in compliance with the License.
# You may obtain a copy of the License at
#
#     http://www.apache.org/licenses/LICENSE-2.0
#
# Unless required by applicable law or agreed to in writing, software
# distributed under the License is distributed on an "AS IS" BASIS,
# WITHOUT WARRANTIES OR CONDITIONS OF ANY KIND, either express or implied.
# See the License for the specific language governing permissions and
# limitations under the License.
###############################################################################

<<<<<<< HEAD
# point this to the root of greclipse repo git clone.
=======
# Most other properties derive from the workDir. This is not a hard requirement, just a convenience
# All other properties can be set independently as long as they point to the correct directories
# The workDir should point to a groovy-eclipse git repo checkout
>>>>>>> ab3b6cb3
workDir=${user.dir}/../GRECLIPSE-E43-JOB1
#workDir=/home/kdvolder/commandline-dev/groovy-eclipse

# The location of this project. It provides the base directory for the build scripts.
buildHome=${workDir}/ide/org.codehaus.groovy.eclipse.pluginbuilder

# The directory where the build takes place. This directory WILL BE DELETED before every build.
buildDirectory=${workDir}/build


# Environment for the build host.  Do not change these.
os=*
ws=*
arch=*

# Environment for the test host.  Change to your local environment
test_os=linux
test_ws=gtk
test_arch=x86_64


# location to install the downloaded eclipse into
target.eclipse.dir=${workDir}/build/target

# uncomment if no clean should be performed before build (saves lots of time)
#do.not.clean=true

# Run the tests after the build
isRunTests=true

# Set this property to be the workspace where a 
# full source version of the groovy-eclipse plugin 
# can be found.  This is used instead of fetching from svn
workspaceDirBase=${workDir}/base
workspaceDirBaseTest=${workDir}/base-test
workspaceDirIde=${workDir}/ide
workspaceDirIdeTest=${workDir}/ide-test
workspaceDirExtras=${workDir}/extras


# N for nightly
# I for integration
# M for milestone
# R for release
buildType=N

# part of the build suffix
buildTypePresentationPrefix=xx-

# The eclipse build host. Must be an Eclipse SDK installation with JDT and PDE
build.eclipse.dir=${workDir}/build/build-eclipse



########################################################################################
# This section contains properties that change depending on what the target eclipse is #
########################################################################################

# specify the location of the JDT sources
# on the build server, this is in a different location, but locally, this should be the 
# same place as the other sources.
workspaceDirJdtPatch=${workDir}/jdt-patch/e43

# suffix for the build version
buildTypePresentation=e43

# the location of the eclipse tarball to build against
target.eclipse.zip=/home/kdvolder/Desktop/Downloads/eclipse-standard-kepler-R-linux-gtk-x86_64.tar.gz


# the location of the eclipse tarball to build with (usually the same as the target eclipse) 
build.eclipse.zip=/home/kdvolder/Desktop/Downloads/eclipse-standard-kepler-R-linux-gtk-x86_64.tar.gz


# the original and new target versions of the JDT feature.  This change gets reflected in the content.xml
#orig.jdt.feature.version.range=[3.8.0.v20111130-1318-8-8lFpEFNOfwRe0lvGVLmVw9B15B,3.8.0.v20111130-1318-8-8lFpEFNOfwRe0lvGVLmVw9B15B]
#new.jdt.feature.version.range=[3.8.0,3.8.3)
orig.jdt.feature.version.range=[3.9.0.v20121210-132935-8-8uFyYFNOfwKNWRqxYHNBDV3834,3.9.0.v20121210-132935-8-8uFyYFNOfwKNWRqxYHNBDV3834]
new.jdt.feature.version.range=[3.9.0,3.9.3)

eclipse.update.site=http://download.eclipse.org/releases/kepler/
greclipse.update.site=http://dist.springsource.org/release/GRECLIPSE/e4.3/<|MERGE_RESOLUTION|>--- conflicted
+++ resolved
@@ -14,13 +14,9 @@
 # limitations under the License.
 ###############################################################################
 
-<<<<<<< HEAD
-# point this to the root of greclipse repo git clone.
-=======
 # Most other properties derive from the workDir. This is not a hard requirement, just a convenience
 # All other properties can be set independently as long as they point to the correct directories
 # The workDir should point to a groovy-eclipse git repo checkout
->>>>>>> ab3b6cb3
 workDir=${user.dir}/../GRECLIPSE-E43-JOB1
 #workDir=/home/kdvolder/commandline-dev/groovy-eclipse
 
